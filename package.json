{
<<<<<<< HEAD
  "name": "autotag",
  "version": "0.1.1",
=======
  "name": "jstest-action",
  "version": "1.0.0",
>>>>>>> ffc5ebe9
  "description": "",
  "main": "dist/index.js",
  "scripts": {
    "test": "echo \"Error: no test specified\" && exit 1",
    "package": "ncc build index.js -o dist"
  },
  "repository": {
    "type": "git",
    "url": "git+https://github.com/phish108/jstest-action.git"
  },
  "keywords": [],
  "author": "",
  "license": "ISC",
  "bugs": {
    "url": "https://github.com/phish108/jstest-action/issues"
  },
  "homepage": "https://github.com/phish108/jstest-action#readme",
  "dependencies": {
    "@actions/core": "1.2.3",
    "@actions/github": "2.1.1",
    "semver": "7.1.3"
  },
  "devDependencies": {
    "@zeit/ncc": "0.21.1",
    "eslint": "6.8.0"
  }
}<|MERGE_RESOLUTION|>--- conflicted
+++ resolved
@@ -1,11 +1,6 @@
 {
-<<<<<<< HEAD
   "name": "autotag",
-  "version": "0.1.1",
-=======
-  "name": "jstest-action",
   "version": "1.0.0",
->>>>>>> ffc5ebe9
   "description": "",
   "main": "dist/index.js",
   "scripts": {
